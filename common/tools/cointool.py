--- conflicted
+++ resolved
@@ -671,13 +671,8 @@
         print("Everything is OK.")
 
 
-<<<<<<< HEAD
 type_choice = click.Choice(["bitcoin", "eth", "erc20", "nem", "misc", "mimblewimble_coin"])
-device_choice = click.Choice(["connect", "suite", "trezor1", "trezor2"])
-=======
-type_choice = click.Choice(["bitcoin", "eth", "erc20", "nem", "misc"])
 device_choice = click.Choice(["connect", "suite", "T1B1", "T2T1", "T2B1"])
->>>>>>> d028f34e
 
 
 @cli.command()

--- conflicted
+++ resolved
@@ -111,11 +111,8 @@
         Capability_ShamirGroups = 16 [(bitcoin_only) = true];
         Capability_PassphraseEntry = 17 [(bitcoin_only) = true];  // the device is capable of passphrase entry directly on the device
         Capability_Solana = 18;
-<<<<<<< HEAD
+        Capability_Translations = 19 [(bitcoin_only) = true];
         Capability_MimbleWimbleCoin = 0xC7;
-=======
-        Capability_Translations = 19 [(bitcoin_only) = true];
->>>>>>> 45e8a842
     }
     optional BackupType backup_type = 31;       // type of device backup (BIP-39 / SLIP-39 basic / SLIP-39 advanced)
     optional bool sd_card_present = 32;         // is SD card present

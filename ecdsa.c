--- conflicted
+++ resolved
@@ -633,14 +633,9 @@
 	for (i = 0; i < 10000; i++) {
 		hmac_sha256(k, sizeof(k), v, sizeof(v), v);
 		bn_read_be(v, secret);
-<<<<<<< HEAD
-		if ( !bn_is_zero(secret) && bn_is_less(secret, &order256k1) ) {
+		if ( !bn_is_zero(secret) && bn_is_less(secret, &curve->order) ) {
 			error = 0; // good number -> no error
 			break;
-=======
-		if ( !bn_is_zero(secret) && bn_is_less(secret, &curve->order) ) {
-			return 0; // good number -> no error
->>>>>>> 7c58fc11
 		}
 		memcpy(buf, v, sizeof(v));
 		buf[sizeof(v)] = 0x00;

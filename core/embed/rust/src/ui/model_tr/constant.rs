use crate::ui::geometry::{Offset, Point, Rect};

use crate::trezorhal::display::{DISPLAY_RESX, DISPLAY_RESY};

pub const WIDTH: i16 = DISPLAY_RESX as _;
pub const HEIGHT: i16 = DISPLAY_RESY as _;
pub const LINE_SPACE: i16 = 1;
pub const FONT_BPP: i16 = 1;

pub const LOADER_OUTER: i16 = 32;
pub const LOADER_INNER: i16 = 18;
pub const LOADER_ICON_MAX_SIZE: i16 = 8;

<<<<<<< HEAD
pub const MODEL_NAME: &str = "Trezor Safe 3";

=======
>>>>>>> bd1d0822
pub const fn size() -> Offset {
    Offset::new(WIDTH, HEIGHT)
}
pub const SIZE: Offset = size();

pub const fn screen() -> Rect {
    Rect::from_top_left_and_size(Point::zero(), SIZE)
}
pub const SCREEN: Rect = screen();

pub const IGNORE_OTHER_BTN_MS: u32 = 200;<|MERGE_RESOLUTION|>--- conflicted
+++ resolved
@@ -11,11 +11,6 @@
 pub const LOADER_INNER: i16 = 18;
 pub const LOADER_ICON_MAX_SIZE: i16 = 8;
 
-<<<<<<< HEAD
-pub const MODEL_NAME: &str = "Trezor Safe 3";
-
-=======
->>>>>>> bd1d0822
 pub const fn size() -> Offset {
     Offset::new(WIDTH, HEIGHT)
 }

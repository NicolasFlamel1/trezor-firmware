--- conflicted
+++ resolved
@@ -12,11 +12,7 @@
 from trezor import utils
 
 if not utils.BITCOIN_ONLY:
-<<<<<<< HEAD
     from trezorcrypto import cardano, monero, nem, mimblewimble_coin  # noqa: F401
-=======
-    from trezorcrypto import cardano, monero, nem  # noqa: F401
 
 if utils.USE_OPTIGA:
-    from trezorcrypto import optiga  # noqa: F401
->>>>>>> d028f34e
+    from trezorcrypto import optiga  # noqa: F401
--- conflicted
+++ resolved
@@ -306,50 +306,18 @@
     value_text_mono: bool = False,
 ) -> Awaitable[None]:
     button = button or TR.buttons__continue  # def_arg
-<<<<<<< HEAD
-    if default_cancel:
-        # a kind of warning which makes it easy (swipe up) to cancel
-        # and makes it harder to continue
-        return confirm_blob(
-            br_name,
-            TR.words__warning,
-            content,
-            text_mono=False,
-            verb_cancel=verb_cancel,
-            default_cancel=True,
-            prompt_screen=False,
-            br_code=br_code,
-        )
-    else:
-        # traditional warning
-        return raise_if_not_confirmed(
-            interact(
-                RustLayout(
-                    trezorui2.show_warning(
-                        title=button or TR.words__important,
-                        value=content,
-                        button=subheader or TR.words__continue_anyway_question,
-                        allow_cancel=allow_cancel,
-                        text_mono=value_text_mono,
-                        danger=True,
-                    )
-                ),
-                br_name,
-                br_code,
-            )
-        )
-=======
     return raise_if_not_confirmed(
         trezorui2.show_warning(
-            title=TR.words__important,
+            title=button or TR.words__important,
             value=content,
             button=subheader or TR.words__continue_anyway_question,
+            allow_cancel=allow_cancel,
+            text_mono=value_text_mono,
             danger=True,
         ),
         br_name,
         br_code,
     )
->>>>>>> 2625facf
 
 
 def show_success(

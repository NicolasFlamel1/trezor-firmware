--- conflicted
+++ resolved
@@ -599,25 +599,10 @@
     value_text_mono: bool = False,
 ) -> Awaitable[None]:
     button = button or TR.buttons__continue  # def_arg
-<<<<<<< HEAD
-    return raise_if_not_confirmed(
-        interact(
-            RustLayout(
-                trezorui2.show_warning(
-                    title=button or TR.words__important,
-                    value=content,
-                    button=subheader or TR.words__continue_anyway,
-                    allow_cancel=allow_cancel,
-                    text_mono=value_text_mono,
-                    danger=True,
-                )
-            ),
-=======
     if default_cancel:
         # a kind of warning which makes it easy (swipe up) to cancel
         # and makes it harder to continue
         return confirm_blob(
->>>>>>> a61e7834
             br_name,
             TR.words__warning,
             content,
@@ -633,9 +618,11 @@
             interact(
                 RustLayout(
                     trezorui2.show_warning(
-                        title=TR.words__important,
+                        title=button or TR.words__important,
                         value=content,
                         button=subheader or TR.words__continue_anyway_question,
+                        allow_cancel=allow_cancel,
+                        text_mono=value_text_mono,
                         danger=True,
                     )
                 ),

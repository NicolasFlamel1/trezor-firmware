from typing import TYPE_CHECKING

import storage.cache as storage_cache
import storage.device as storage_device
from trezor import utils
from trezor.crypto import hmac

from . import mnemonic
from .passphrase import get as get_passphrase

if TYPE_CHECKING:
    from trezor.crypto import bip32

    from .paths import Bip32Path, Slip21Path


class Slip21Node:
    """
    This class implements the SLIP-0021 hierarchical derivation of symmetric keys, see
    https://github.com/satoshilabs/slips/blob/master/slip-0021.md.
    """

    def __init__(self, seed: bytes | None = None, data: bytes | None = None) -> None:
        assert seed is None or data is None, "Specify exactly one of: seed, data"
        if data is not None:
            self.data = data
        elif seed is not None:
            self.data = hmac(hmac.SHA512, b"Symmetric key seed", seed).digest()
        else:
            raise ValueError  # neither seed nor data specified

    def __del__(self) -> None:
        del self.data

    def derive_path(self, path: Slip21Path) -> None:
        for label in path:
            h = hmac(hmac.SHA512, self.data[0:32], b"\x00")
            h.update(label)
            self.data = h.digest()

    def key(self) -> bytes:
        return self.data[32:64]

    def clone(self) -> "Slip21Node":
        return Slip21Node(data=self.data)


if not utils.BITCOIN_ONLY:
    # === Cardano variant ===
    # We want to derive both the normal seed and the Cardano seed together, AND
    # expose a method for Cardano to do the same

<<<<<<< HEAD
    async def derive_and_store_roots(ctx: Context, progress_bar: bool = True) -> None:
=======
    async def derive_and_store_roots() -> None:
>>>>>>> 7cf3a655
        from trezor import wire

        if not storage_device.is_initialized():
            raise wire.NotInitialized("Device is not initialized")

        need_seed = not storage_cache.is_set(storage_cache.APP_COMMON_SEED)
        need_cardano_secret = storage_cache.get(
            storage_cache.APP_COMMON_DERIVE_CARDANO
        ) and not storage_cache.is_set(storage_cache.APP_CARDANO_ICARUS_SECRET)

        if not need_seed and not need_cardano_secret:
            return

        passphrase = await get_passphrase()

        if need_seed:
            common_seed = mnemonic.get_seed(passphrase, progress_bar)
            storage_cache.set(storage_cache.APP_COMMON_SEED, common_seed)

        if need_cardano_secret:
            from apps.cardano.seed import derive_and_store_secrets

            derive_and_store_secrets(passphrase)

    @storage_cache.stored_async(storage_cache.APP_COMMON_SEED)
<<<<<<< HEAD
    async def get_seed(ctx: Context, progress_bar: bool = True) -> bytes:
        await derive_and_store_roots(ctx, progress_bar)
=======
    async def get_seed() -> bytes:
        await derive_and_store_roots()
>>>>>>> 7cf3a655
        common_seed = storage_cache.get(storage_cache.APP_COMMON_SEED)
        assert common_seed is not None
        return common_seed

else:
    # === Bitcoin-only variant ===
    # We use the simple version of `get_seed` that never needs to derive anything else.

    @storage_cache.stored_async(storage_cache.APP_COMMON_SEED)
    async def get_seed() -> bytes:
        passphrase = await get_passphrase()
        return mnemonic.get_seed(passphrase)


@storage_cache.stored(storage_cache.APP_COMMON_SEED_WITHOUT_PASSPHRASE)
def _get_seed_without_passphrase() -> bytes:
    if not storage_device.is_initialized():
        raise Exception("Device is not initialized")
    return mnemonic.get_seed(progress_bar=False)


def derive_node_without_passphrase(
    path: Bip32Path, curve_name: str = "secp256k1"
) -> bip32.HDNode:
    from trezor.crypto import bip32

    seed = _get_seed_without_passphrase()
    node = bip32.from_seed(seed, curve_name)
    node.derive_path(path)
    return node


def derive_slip21_node_without_passphrase(path: Slip21Path) -> Slip21Node:
    seed = _get_seed_without_passphrase()
    node = Slip21Node(seed)
    node.derive_path(path)
    return node


def remove_ed25519_prefix(pubkey: bytes) -> bytes:
    # 0x01 prefix is not part of the actual public key, hence removed
    return pubkey[1:]<|MERGE_RESOLUTION|>--- conflicted
+++ resolved
@@ -50,11 +50,7 @@
     # We want to derive both the normal seed and the Cardano seed together, AND
     # expose a method for Cardano to do the same
 
-<<<<<<< HEAD
-    async def derive_and_store_roots(ctx: Context, progress_bar: bool = True) -> None:
-=======
-    async def derive_and_store_roots() -> None:
->>>>>>> 7cf3a655
+    async def derive_and_store_roots(progress_bar: bool = True) -> None:
         from trezor import wire
 
         if not storage_device.is_initialized():
@@ -80,13 +76,8 @@
             derive_and_store_secrets(passphrase)
 
     @storage_cache.stored_async(storage_cache.APP_COMMON_SEED)
-<<<<<<< HEAD
-    async def get_seed(ctx: Context, progress_bar: bool = True) -> bytes:
-        await derive_and_store_roots(ctx, progress_bar)
-=======
-    async def get_seed() -> bytes:
-        await derive_and_store_roots()
->>>>>>> 7cf3a655
+    async def get_seed(progress_bar: bool = True) -> bytes:
+        await derive_and_store_roots(progress_bar)
         common_seed = storage_cache.get(storage_cache.APP_COMMON_SEED)
         assert common_seed is not None
         return common_seed

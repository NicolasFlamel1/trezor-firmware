from typing import TYPE_CHECKING

from trezor.crypto import bip32
from trezor.wire import DataError

from . import paths, safety_checks

if TYPE_CHECKING:
    from typing import Any, Awaitable, Callable, Iterable, TypeVar

    from trezor.protobuf import MessageType
    from typing_extensions import Protocol

    from .seed import Slip21Node

    T = TypeVar("T")

    class NodeProtocol(Protocol[paths.PathType]):
        def derive_path(self, path: paths.PathType) -> None:
            ...

        def clone(self: T) -> T:
            ...

        def __del__(self) -> None:
            ...

    NodeType = TypeVar("NodeType", bound=NodeProtocol)

    MsgIn = TypeVar("MsgIn", bound=MessageType)
    MsgOut = TypeVar("MsgOut", bound=MessageType)

    Handler = Callable[[MsgIn], Awaitable[MsgOut]]
    HandlerWithKeychain = Callable[[MsgIn, "Keychain"], Awaitable[MsgOut]]

    class Deletable(Protocol):
        def __del__(self) -> None:
            ...


FORBIDDEN_KEY_PATH = DataError("Forbidden key path")


class LRUCache:
    def __init__(self, size: int) -> None:
        self.size = size
        self.cache_keys: list[Any] = []
        self.cache: dict[Any, Deletable] = {}

    def insert(self, key: Any, value: Deletable) -> None:
        cache_keys = self.cache_keys  # local_cache_attribute

        if key in cache_keys:
            cache_keys.remove(key)
        cache_keys.insert(0, key)
        self.cache[key] = value

        if len(cache_keys) > self.size:
            dropped_key = cache_keys.pop()
            self.cache[dropped_key].__del__()
            del self.cache[dropped_key]

    def get(self, key: Any) -> Any:
        if key not in self.cache:
            return None

        self.cache_keys.remove(key)
        self.cache_keys.insert(0, key)
        return self.cache[key]

    def __del__(self) -> None:
        for value in self.cache.values():
            value.__del__()
        self.cache.clear()
        self.cache_keys.clear()
        del self.cache


class Keychain:
    def __init__(
        self,
        seed: bytes,
        curve: str,
        schemas: Iterable[paths.PathSchemaType],
        slip21_namespaces: Iterable[paths.Slip21Path] = (),
    ) -> None:
        self.seed = seed
        self.curve = curve
        self.schemas = tuple(schemas)
        self.slip21_namespaces = tuple(slip21_namespaces)

        self._cache = LRUCache(10)
        self._root_fingerprint: int | None = None

    def __del__(self) -> None:
        self._cache.__del__()
        del self._cache
        del self.seed

    def verify_path(self, path: paths.Bip32Path) -> None:
        if "ed25519" in self.curve and not paths.path_is_hardened(path):
            raise DataError("Non-hardened paths unsupported on Ed25519")

        if not safety_checks.is_strict():
            return

        if self.is_in_keychain(path):
            return

        raise FORBIDDEN_KEY_PATH

    def is_in_keychain(self, path: paths.Bip32Path) -> bool:
        return any(schema.match(path) for schema in self.schemas)

    def _derive_with_cache(
        self,
        prefix_len: int,
        path: paths.PathType,
        new_root: Callable[[], NodeType],
    ) -> NodeType:
        cached_prefix = tuple(path[:prefix_len])
        cached_root: NodeType | None = self._cache.get(cached_prefix)
        if cached_root is None:
            cached_root = new_root()
            cached_root.derive_path(cached_prefix)
            self._cache.insert(cached_prefix, cached_root)

        node = cached_root.clone()
        node.derive_path(path[prefix_len:])
        return node

    def root_fingerprint(self) -> int:
        if self._root_fingerprint is None:
            # derive m/0' to obtain root_fingerprint
            n = self._derive_with_cache(
                0,
                [0 | paths.HARDENED],
                new_root=lambda: bip32.from_seed(self.seed, self.curve),
            )
            self._root_fingerprint = n.fingerprint()
        return self._root_fingerprint

    def derive(self, path: paths.Bip32Path) -> bip32.HDNode:
        self.verify_path(path)
        return self._derive_with_cache(
            3,
            path,
            new_root=lambda: bip32.from_seed(self.seed, self.curve),
        )

    def derive_slip21(self, path: paths.Slip21Path) -> Slip21Node:
        from .seed import Slip21Node

        if safety_checks.is_strict() and not any(
            ns == path[: len(ns)] for ns in self.slip21_namespaces
        ):
            raise FORBIDDEN_KEY_PATH

        return self._derive_with_cache(
            1,
            path,
            new_root=lambda: Slip21Node(seed=self.seed),
        )

    def __enter__(self) -> "Keychain":
        return self

    def __exit__(self, exc_type: Any, exc_val: Any, tb: Any) -> None:
        self.__del__()


async def get_keychain(
    curve: str,
    schemas: Iterable[paths.PathSchemaType],
    slip21_namespaces: Iterable[paths.Slip21Path] = (),
    progress_bar: bool = True,
) -> Keychain:
    from .seed import get_seed

<<<<<<< HEAD
    seed = await get_seed(ctx, progress_bar)
=======
    seed = await get_seed()
>>>>>>> 7cf3a655
    keychain = Keychain(seed, curve, schemas, slip21_namespaces)
    return keychain


def with_slip44_keychain(
    *patterns: str,
    slip44_id: int,
    curve: str = "secp256k1",
    allow_testnet: bool = True,
) -> Callable[[HandlerWithKeychain[MsgIn, MsgOut]], Handler[MsgIn, MsgOut]]:
    if not patterns:
        raise ValueError  # specify a pattern

    slip_44_ids = (slip44_id, 1) if allow_testnet else slip44_id

    schemas = []
    for pattern in patterns:
        schemas.append(paths.PathSchema.parse(pattern, slip_44_ids))
    schemas = [s.copy() for s in schemas]

    def decorator(func: HandlerWithKeychain[MsgIn, MsgOut]) -> Handler[MsgIn, MsgOut]:
        async def wrapper(msg: MsgIn) -> MsgOut:
            keychain = await get_keychain(curve, schemas)
            with keychain:
                return await func(msg, keychain)

        return wrapper

    return decorator


def auto_keychain(
    modname: str, allow_testnet: bool = True
) -> Callable[[HandlerWithKeychain[MsgIn, MsgOut]], Handler[MsgIn, MsgOut]]:
    import sys

    rdot = modname.rfind(".")
    parent_modname = modname[:rdot]
    parent_module = sys.modules[parent_modname]

    pattern = getattr(parent_module, "PATTERN")
    curve = getattr(parent_module, "CURVE")
    slip44_id = getattr(parent_module, "SLIP44_ID")
    return with_slip44_keychain(
        pattern, slip44_id=slip44_id, curve=curve, allow_testnet=allow_testnet
    )<|MERGE_RESOLUTION|>--- conflicted
+++ resolved
@@ -177,11 +177,7 @@
 ) -> Keychain:
     from .seed import get_seed
 
-<<<<<<< HEAD
-    seed = await get_seed(ctx, progress_bar)
-=======
-    seed = await get_seed()
->>>>>>> 7cf3a655
+    seed = await get_seed(progress_bar)
     keychain = Keychain(seed, curve, schemas, slip21_namespaces)
     return keychain
 

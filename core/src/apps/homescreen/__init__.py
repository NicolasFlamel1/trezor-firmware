import storage
import storage.cache
import storage.device
from trezor import config, wire
from trezor.enums import MessageType
from trezor.ui.layouts.homescreen import Busyscreen, Homescreen, Lockscreen

from apps.base import busy_expiry_ms, lock_device
from apps.common.authorization import is_set_any_session


async def busyscreen() -> None:
    await Busyscreen(busy_expiry_ms())


async def homescreen() -> None:
    if storage.device.is_initialized():
        label = storage.device.get_label()
    else:
<<<<<<< HEAD
        if utils.INTERNAL_MODEL in ("T1B1", "T2T1"):
            label = f"Trezor Model {utils.MODEL}"
        else:
            label = f"Trezor {utils.MODEL}"
=======
        label = None
>>>>>>> bd1d0822

    notification = None
    notification_is_error = False
    if is_set_any_session(MessageType.AuthorizeCoinJoin):
        notification = "COINJOIN AUTHORIZED"
    elif storage.device.is_initialized() and storage.device.no_backup():
        notification = "SEEDLESS"
        notification_is_error = True
    elif storage.device.is_initialized() and storage.device.unfinished_backup():
        notification = "BACKUP FAILED"
        notification_is_error = True
    elif storage.device.is_initialized() and storage.device.needs_backup():
        notification = "BACKUP NEEDED"
    elif storage.device.is_initialized() and not config.has_pin():
        notification = "PIN NOT SET"
    elif storage.device.get_experimental_features():
        notification = "EXPERIMENTAL MODE"

    await Homescreen(
        label=label,
        notification=notification,
        notification_is_error=notification_is_error,
        hold_to_lock=config.has_pin(),
    )
    lock_device()


async def lockscreen() -> None:
    from apps.base import unlock_device
    from apps.common.request_pin import can_lock_device

    # Only show the lockscreen UI if the device can in fact be locked.
    if can_lock_device():
        await Lockscreen(label=storage.device.get_label())
    # Otherwise proceed directly to unlock() call. If the device is already unlocked,
    # it should be a no-op storage-wise, but it resets the internal configuration
    # to an unlocked state.
    try:
        await unlock_device()
    except wire.PinCancelled:
        pass<|MERGE_RESOLUTION|>--- conflicted
+++ resolved
@@ -17,14 +17,7 @@
     if storage.device.is_initialized():
         label = storage.device.get_label()
     else:
-<<<<<<< HEAD
-        if utils.INTERNAL_MODEL in ("T1B1", "T2T1"):
-            label = f"Trezor Model {utils.MODEL}"
-        else:
-            label = f"Trezor {utils.MODEL}"
-=======
         label = None
->>>>>>> bd1d0822
 
     notification = None
     notification_is_error = False

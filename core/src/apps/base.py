from typing import TYPE_CHECKING

import storage.cache as storage_cache
import storage.device as storage_device
from trezor import config, utils, wire, workflow
from trezor.enums import HomescreenFormat, MessageType
from trezor.messages import Success, UnlockPath

from . import workflow_handlers

if TYPE_CHECKING:
    from trezor import protobuf
    from trezor.messages import (
        Cancel,
        CancelAuthorization,
        DoPreauthorized,
        EndSession,
        Features,
        GetFeatures,
        Initialize,
        LockDevice,
        Ping,
        SetBusy,
    )


_SCREENSAVER_IS_ON = False


def busy_expiry_ms() -> int:
    """
    Returns the time left until the busy state expires or 0 if the device is not in the busy state.
    """

    busy_deadline_ms = storage_cache.get_int(storage_cache.APP_COMMON_BUSY_DEADLINE_MS)
    if busy_deadline_ms is None:
        return 0

    import utime

    expiry_ms = utime.ticks_diff(busy_deadline_ms, utime.ticks_ms())
    return expiry_ms if expiry_ms > 0 else 0


def get_features() -> Features:
    import storage.recovery as storage_recovery
    from trezor.enums import Capability
    from trezor.messages import Features
    from trezor.ui import HEIGHT, WIDTH

    from apps.common import mnemonic, safety_checks

    f = Features(
        vendor="trezor.io",
        fw_vendor=utils.firmware_vendor(),
        language="en-US",
        major_version=utils.VERSION_MAJOR,
        minor_version=utils.VERSION_MINOR,
        patch_version=utils.VERSION_PATCH,
        revision=utils.SCM_REVISION,
        model=utils.MODEL,
        internal_model=utils.INTERNAL_MODEL,
        device_id=storage_device.get_device_id(),
        label=storage_device.get_label(),
        pin_protection=config.has_pin(),
        unlocked=config.is_unlocked(),
        busy=busy_expiry_ms() > 0,
        homescreen_width=WIDTH,
        homescreen_height=HEIGHT,
        unit_color=utils.unit_color(),
        unit_btconly=utils.unit_btconly(),
        bootloader_locked=utils.bootloader_locked(),
    )

    if utils.INTERNAL_MODEL in ("T1B1", "T2B1"):
        f.homescreen_format = HomescreenFormat.ToiG
    else:
        f.homescreen_format = HomescreenFormat.Jpeg

    if utils.BITCOIN_ONLY:
        f.capabilities = [
            Capability.Bitcoin,
            Capability.Crypto,
            Capability.Shamir,
            Capability.ShamirGroups,
            Capability.PassphraseEntry,
        ]
    else:
        f.capabilities = [
            Capability.Bitcoin,
            Capability.Bitcoin_like,
            Capability.Binance,
            Capability.Cardano,
            Capability.Crypto,
            Capability.Ethereum,
            Capability.Monero,
            Capability.Ripple,
            Capability.Stellar,
            Capability.Tezos,
            Capability.U2F,
            Capability.Shamir,
            Capability.ShamirGroups,
            Capability.PassphraseEntry,
<<<<<<< HEAD
            Capability.MimbleWimbleCoin,
=======
            Capability.Solana,
>>>>>>> 42e9ed0e
        ]

        # We do not support some currencies on T2B1
        if not utils.MODEL_IS_T2B1:
            f.capabilities.extend(
                [
                    Capability.NEM,
                    Capability.EOS,
                ]
            )

    # Only some models are capable of SD card
    if utils.USE_SD_CARD:
        from trezor import sdcard

        f.sd_card_present = sdcard.is_present()
    else:
        f.sd_card_present = False

    f.initialized = storage_device.is_initialized()

    # private fields:
    if config.is_unlocked():
        # passphrase_protection is private, see #1807
        f.passphrase_protection = storage_device.is_passphrase_enabled()
        f.needs_backup = storage_device.needs_backup()
        f.unfinished_backup = storage_device.unfinished_backup()
        f.no_backup = storage_device.no_backup()
        f.flags = storage_device.get_flags()
        f.recovery_mode = storage_recovery.is_in_progress()
        f.backup_type = mnemonic.get_type()

        # Only some models are capable of SD card
        if utils.USE_SD_CARD:
            import storage.sd_salt as storage_sd_salt

            f.sd_protection = storage_sd_salt.is_enabled()
        else:
            f.sd_protection = False

        f.wipe_code_protection = config.has_wipe_code()
        f.passphrase_always_on_device = storage_device.get_passphrase_always_on_device()
        f.safety_checks = safety_checks.read_setting()
        f.auto_lock_delay_ms = storage_device.get_autolock_delay_ms()
        f.display_rotation = storage_device.get_rotation()
        f.experimental_features = storage_device.get_experimental_features()
        f.hide_passphrase_from_host = storage_device.get_hide_passphrase_from_host()

    return f


async def handle_Initialize(msg: Initialize) -> Features:
    session_id = storage_cache.start_session(msg.session_id)

    if not utils.BITCOIN_ONLY:
        derive_cardano = storage_cache.get(storage_cache.APP_COMMON_DERIVE_CARDANO)
        have_seed = storage_cache.is_set(storage_cache.APP_COMMON_SEED)

        if (
            have_seed
            and msg.derive_cardano is not None
            and msg.derive_cardano != bool(derive_cardano)
        ):
            # seed is already derived, and host wants to change derive_cardano setting
            # => create a new session
            storage_cache.end_current_session()
            session_id = storage_cache.start_session()
            have_seed = False

        if not have_seed:
            storage_cache.set(
                storage_cache.APP_COMMON_DERIVE_CARDANO,
                b"\x01" if msg.derive_cardano else b"",
            )

    features = get_features()
    features.session_id = session_id
    return features


async def handle_GetFeatures(msg: GetFeatures) -> Features:
    return get_features()


async def handle_Cancel(msg: Cancel) -> Success:
    raise wire.ActionCancelled


async def handle_LockDevice(msg: LockDevice) -> Success:
    lock_device()
    return Success()


async def handle_SetBusy(msg: SetBusy) -> Success:
    if not storage_device.is_initialized():
        raise wire.NotInitialized("Device is not initialized")

    if msg.expiry_ms:
        import utime

        deadline = utime.ticks_add(utime.ticks_ms(), msg.expiry_ms)
        storage_cache.set_int(storage_cache.APP_COMMON_BUSY_DEADLINE_MS, deadline)
    else:
        storage_cache.delete(storage_cache.APP_COMMON_BUSY_DEADLINE_MS)
    set_homescreen()
    workflow.close_others()
    return Success()


async def handle_EndSession(msg: EndSession) -> Success:
    storage_cache.end_current_session()
    return Success()


async def handle_Ping(msg: Ping) -> Success:
    if msg.button_protection:
        from trezor.enums import ButtonRequestType as B
        from trezor.ui.layouts import confirm_action

        await confirm_action("ping", "Confirm", "ping", br_code=B.ProtectCall)
    return Success(message=msg.message)


async def handle_DoPreauthorized(msg: DoPreauthorized) -> protobuf.MessageType:
    from trezor.messages import PreauthorizedRequest
    from trezor.wire.context import call_any, get_context

    from apps.common import authorization

    if not authorization.is_set():
        raise wire.ProcessError("No preauthorized operation")

    wire_types = authorization.get_wire_types()
    utils.ensure(bool(wire_types), "Unsupported preauthorization found")

    req = await call_any(PreauthorizedRequest(), *wire_types)

    assert req.MESSAGE_WIRE_TYPE is not None
    handler = workflow_handlers.find_registered_handler(
        get_context().iface, req.MESSAGE_WIRE_TYPE
    )
    if handler is None:
        return wire.unexpected_message()

    return await handler(req, authorization.get())  # type: ignore [Expected 1 positional argument]


async def handle_UnlockPath(msg: UnlockPath) -> protobuf.MessageType:
    from trezor.crypto import hmac
    from trezor.messages import UnlockedPathRequest
    from trezor.ui.layouts import confirm_action
    from trezor.wire.context import call_any, get_context

    from apps.common.paths import SLIP25_PURPOSE
    from apps.common.seed import Slip21Node, get_seed
    from apps.common.writers import write_uint32_le

    _KEYCHAIN_MAC_KEY_PATH = [b"TREZOR", b"Keychain MAC key"]

    # UnlockPath is relevant only for SLIP-25 paths.
    # Note: Currently we only allow unlocking the entire SLIP-25 purpose subtree instead of
    # per-coin or per-account unlocking in order to avoid UI complexity.
    if msg.address_n != [SLIP25_PURPOSE]:
        raise wire.DataError("Invalid path")

    seed = await get_seed()
    node = Slip21Node(seed)
    node.derive_path(_KEYCHAIN_MAC_KEY_PATH)
    mac = utils.HashWriter(hmac(hmac.SHA256, node.key()))
    for i in msg.address_n:
        write_uint32_le(mac, i)
    expected_mac = mac.get_digest()

    # Require confirmation to access SLIP25 paths unless already authorized.
    if msg.mac:
        if len(msg.mac) != len(expected_mac) or not utils.consteq(
            expected_mac, msg.mac
        ):
            raise wire.DataError("Invalid MAC")
    else:
        await confirm_action(
            "confirm_coinjoin_access",
            title="Coinjoin",
            description="Access your coinjoin account?",
            verb="ACCESS",
        )

    wire_types = (MessageType.GetAddress, MessageType.GetPublicKey, MessageType.SignTx)
    req = await call_any(UnlockedPathRequest(mac=expected_mac), *wire_types)

    assert req.MESSAGE_WIRE_TYPE in wire_types
    handler = workflow_handlers.find_registered_handler(
        get_context().iface, req.MESSAGE_WIRE_TYPE
    )
    assert handler is not None
    return await handler(req, msg)  # type: ignore [Expected 1 positional argument]


async def handle_CancelAuthorization(msg: CancelAuthorization) -> protobuf.MessageType:
    from apps.common import authorization

    authorization.clear()
    workflow.close_others()
    return Success(message="Authorization cancelled")


def set_homescreen() -> None:
    import storage.recovery as storage_recovery

    set_default = workflow.set_default  # local_cache_attribute

    if storage_cache.is_set(storage_cache.APP_COMMON_BUSY_DEADLINE_MS):
        from apps.homescreen import busyscreen

        set_default(busyscreen)

    elif not config.is_unlocked():
        from apps.homescreen import lockscreen

        set_default(lockscreen)

    elif _SCREENSAVER_IS_ON:
        from apps.homescreen import screensaver

        set_default(screensaver, restart=True)

    elif storage_recovery.is_in_progress():
        from apps.management.recovery_device.homescreen import recovery_homescreen

        set_default(recovery_homescreen)

    else:
        from apps.homescreen import homescreen

        set_default(homescreen)


def lock_device(interrupt_workflow: bool = True) -> None:
    if config.has_pin():
        config.lock()
        wire.find_handler = get_pinlocked_handler
        set_homescreen()
        if interrupt_workflow:
            workflow.close_others()


def lock_device_if_unlocked() -> None:
    from apps.common.request_pin import can_lock_device

    if not utils.USE_BACKLIGHT and not can_lock_device():
        # on OLED devices without PIN, trigger screensaver
        global _SCREENSAVER_IS_ON

        _SCREENSAVER_IS_ON = True
        set_homescreen()

    elif config.is_unlocked():
        lock_device(interrupt_workflow=workflow.autolock_interrupts_workflow)


async def unlock_device() -> None:
    """Ensure the device is in unlocked state.

    If the storage is locked, attempt to unlock it. Reset the homescreen and the wire
    handler.
    """
    from apps.common.request_pin import verify_user_pin

    global _SCREENSAVER_IS_ON

    if not config.is_unlocked():
        # verify_user_pin will raise if the PIN was invalid
        await verify_user_pin()

    _SCREENSAVER_IS_ON = False
    set_homescreen()
    wire.find_handler = workflow_handlers.find_registered_handler


def get_pinlocked_handler(
    iface: wire.WireInterface, msg_type: int
) -> wire.Handler[wire.Msg] | None:
    orig_handler = workflow_handlers.find_registered_handler(iface, msg_type)
    if orig_handler is None:
        return None

    if __debug__:
        import usb

        if iface is usb.iface_debug:
            return orig_handler

    if msg_type in workflow.ALLOW_WHILE_LOCKED:
        return orig_handler

    async def wrapper(msg: wire.Msg) -> protobuf.MessageType:
        await unlock_device()
        return await orig_handler(msg)

    return wrapper


# this function is also called when handling ApplySettings
def reload_settings_from_storage() -> None:
    from trezor import ui

    workflow.idle_timer.set(
        storage_device.get_autolock_delay_ms(), lock_device_if_unlocked
    )
    wire.EXPERIMENTAL_ENABLED = storage_device.get_experimental_features()
    ui.display.orientation(storage_device.get_rotation())


def boot() -> None:
    MT = MessageType  # local_cache_global

    # Register workflow handlers
    for msg_type, handler in (
        (MT.Initialize, handle_Initialize),
        (MT.GetFeatures, handle_GetFeatures),
        (MT.Cancel, handle_Cancel),
        (MT.LockDevice, handle_LockDevice),
        (MT.EndSession, handle_EndSession),
        (MT.Ping, handle_Ping),
        (MT.DoPreauthorized, handle_DoPreauthorized),
        (MT.UnlockPath, handle_UnlockPath),
        (MT.CancelAuthorization, handle_CancelAuthorization),
        (MT.SetBusy, handle_SetBusy),
    ):
        workflow_handlers.register(msg_type, handler)  # type: ignore [cannot be assigned to type]

    reload_settings_from_storage()
    if config.is_unlocked():
        wire.find_handler = workflow_handlers.find_registered_handler
    else:
        wire.find_handler = get_pinlocked_handler<|MERGE_RESOLUTION|>--- conflicted
+++ resolved
@@ -101,11 +101,8 @@
             Capability.Shamir,
             Capability.ShamirGroups,
             Capability.PassphraseEntry,
-<<<<<<< HEAD
+            Capability.Solana,
             Capability.MimbleWimbleCoin,
-=======
-            Capability.Solana,
->>>>>>> 42e9ed0e
         ]
 
         # We do not support some currencies on T2B1

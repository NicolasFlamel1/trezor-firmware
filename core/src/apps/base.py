--- conflicted
+++ resolved
@@ -122,11 +122,8 @@
             Capability.ShamirGroups,
             Capability.PassphraseEntry,
             Capability.Solana,
-<<<<<<< HEAD
+            Capability.Translations,
             Capability.MimbleWimbleCoin,
-=======
-            Capability.Translations,
->>>>>>> 45e8a842
         ]
 
         # We do not support some currencies on T2B1
